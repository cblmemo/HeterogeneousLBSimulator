from typing import Any, Dict, List

import yaml

import client as client_lib
import clock as clock_lib
import load_balancer as lb_lib
import replica as replica_lib
import utils
from simulator import _simulate_one


def load_yaml_config(file_path: str) -> Dict[str, Any]:
    with open(file_path, "r") as file:
        return yaml.safe_load(file)


def setup_simulation(simulation_config: Dict[str, Any]):
    # Extract simulation settings
    simulation_settings = simulation_config.get("simulation", {})
    clients_config = simulation_config.get("clients", [])
    lb_config = simulation_config.get("load_balancer", {})
    replicas_config = simulation_config.get("replicas", [])

    # Validate required simulation settings
    if not clients_config:
        raise ValueError("At least one client configuration is required.")
    if not replicas_config:
        raise ValueError("At least one replica configuration is required.")
    if not simulation_settings.get("output_path"):
        raise ValueError("Output path is required in simulation settings.")

    # Create clients
    clients = [
        client_lib.Client.make(
<<<<<<< HEAD
            client_type=client.get('type'),
            location=utils.GeographicalRegion[client.get('location')],
            traffics=client.get('traffics', []),
            workload_candidates=client.get('workload_candidates', []),
            prob=client.get('prob', 0.0),
            workload=client.get('workload', 0),
            day_prob=client.get('day_prob', 0.0),
            night_prob=client.get('night_prob', 0.0),
            day_tick=client.get('day_tick', 0),
            night_tick=client.get('night_tick', 0),
            num_req=client.get('num_req', 1),
            traffic_expired_time=client.get('traffic_expired_time', 0) / clock_lib.TICK_PERIOD_S,
            period_tick=client.get('period_tick', 1),
            burst_size=client.get('burst_size', 0),
            burst_interval=client.get('burst_interval', 1),
            priority_levels=client.get('priority_levels', [1])
        ) for client in clients_config
=======
            client_type=client.get("type"),
            location=utils.GeographicalRegion[client.get("location")],
            traffics=client.get("traffics", []),
            workload_candidates=client.get("workload_candidates", []),
            prob=client.get("prob", 0.0),
            workload=client.get("workload", 0),
            day_prob=client.get("day_prob", 0.0),
            night_prob=client.get("night_prob", 0.0),
            day_tick=client.get("day_tick", 0),
            night_tick=client.get("night_tick", 0),
            num_req=client.get("num_req", 1),
            traffic_expired_time=client.get("traffic_expired_time", 0)
            / clock_lib.TICK_PERIOD_S,
            period_tick=client.get("period_tick", 1),
        )
        for client in clients_config
>>>>>>> 8b6c7813
    ]

    # Create load balancer, default to None which will invoke the default policy
    lb_type = lb_config.get("type")
    lb = lb_lib.LoadBalancer.make(lb_type)

    # Create replicas
    replicas = [
        replica_lib.Replica.make(
            replica_type=replica.get("type"),
            location=utils.GeographicalRegion[replica.get("location")],
            accelerator=utils.AcceleratorType[replica.get("accelerator")],
        )
        for replica in replicas_config
    ]

    # Run simulation
    _simulate_one(
        clients=clients,
        lb=lb,
        replicas=replicas,
        output_path=simulation_settings["output_path"],
        max_tick=simulation_settings.get("max_tick", 1000),
        step_tick=simulation_settings.get("step_tick", 1),
        interactive=simulation_settings.get("interactive", False),
        with_pbar=simulation_settings.get("with_pbar", True),
    )


if __name__ == "__main__":
    config = load_yaml_config("simulator_config.yaml")
    setup_simulation(config)<|MERGE_RESOLUTION|>--- conflicted
+++ resolved
@@ -33,25 +33,6 @@
     # Create clients
     clients = [
         client_lib.Client.make(
-<<<<<<< HEAD
-            client_type=client.get('type'),
-            location=utils.GeographicalRegion[client.get('location')],
-            traffics=client.get('traffics', []),
-            workload_candidates=client.get('workload_candidates', []),
-            prob=client.get('prob', 0.0),
-            workload=client.get('workload', 0),
-            day_prob=client.get('day_prob', 0.0),
-            night_prob=client.get('night_prob', 0.0),
-            day_tick=client.get('day_tick', 0),
-            night_tick=client.get('night_tick', 0),
-            num_req=client.get('num_req', 1),
-            traffic_expired_time=client.get('traffic_expired_time', 0) / clock_lib.TICK_PERIOD_S,
-            period_tick=client.get('period_tick', 1),
-            burst_size=client.get('burst_size', 0),
-            burst_interval=client.get('burst_interval', 1),
-            priority_levels=client.get('priority_levels', [1])
-        ) for client in clients_config
-=======
             client_type=client.get("type"),
             location=utils.GeographicalRegion[client.get("location")],
             traffics=client.get("traffics", []),
@@ -65,10 +46,12 @@
             num_req=client.get("num_req", 1),
             traffic_expired_time=client.get("traffic_expired_time", 0)
             / clock_lib.TICK_PERIOD_S,
-            period_tick=client.get("period_tick", 1),
+            period_tick=client.get("period_tick", 1),,
+            burst_size=client.get('burst_size', 0),
+            burst_interval=client.get('burst_interval', 1),
+            priority_levels=client.get('priority_levels', [1])
         )
         for client in clients_config
->>>>>>> 8b6c7813
     ]
 
     # Create load balancer, default to None which will invoke the default policy
